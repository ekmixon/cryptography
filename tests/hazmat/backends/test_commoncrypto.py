--- conflicted
+++ resolved
@@ -30,11 +30,7 @@
 class DummyCipher(object):
     name = "dummy-cipher"
     block_size = 128
-<<<<<<< HEAD
-    key_size = 128
-=======
     digest_size = None
->>>>>>> 4365b12f
 
 
 @pytest.mark.skipif("commoncrypto" not in
